--- conflicted
+++ resolved
@@ -273,10 +273,7 @@
 WARNING:  drop_queue(queue_name, partitioned) is deprecated and will be removed in PGMQ v2.0. Use drop_queue(queue_name) instead
 WARNING:  drop_queue(queue_name, partitioned) is deprecated and will be removed in PGMQ v2.0. Use drop_queue(queue_name) instead
 WARNING:  drop_queue(queue_name, partitioned) is deprecated and will be removed in PGMQ v2.0. Use drop_queue(queue_name) instead
-<<<<<<< HEAD
-WARNING:  drop_queue(queue_name, partitioned) is deprecated and will be removed in PGMQ v2.0. Use drop_queue(queue_name) instead
-=======
->>>>>>> 762b068a
+
  drop_queue 
 ------------
  t
@@ -284,12 +281,7 @@
  t
  t
  t
-<<<<<<< HEAD
- t
-(6 rows)
-=======
 (5 rows)
->>>>>>> 762b068a
 
 SELECT queue_name FROM pgmq.list_queues();
  queue_name 
