--- conflicted
+++ resolved
@@ -14,8 +14,8 @@
 use pgmq_crate::query::{
     archive, check_input, delete, delete_batch, init_queue, pop, read, PGMQ_SCHEMA, TABLE_PREFIX,
 };
-<<<<<<< HEAD
-use thiserror::Error;
+
+use errors::PgmqExtError;
 use std::time::Duration;
 
 extension_sql!(
@@ -38,20 +38,6 @@
 ",
     name = "bootstrap"
 );
-
-#[derive(Error, Debug)]
-pub enum PgmqExtError {
-    #[error("")]
-    SqlError(#[from] pgrx::spi::Error),
-
-    #[error("")]
-    QueueError(#[from] PgmqError),
-=======
-
-use errors::PgmqExtError;
->>>>>>> 09071cae
-
-use std::time::Duration;
 
 #[pg_extern]
 fn pgmq_create_non_partitioned(queue_name: &str) -> Result<(), PgmqExtError> {
