use pgrx::prelude::*;
use pgrx::spi;
use pgrx::spi::SpiTupleTable;
use pgrx::warning;

pgrx::pg_module_magic!();

pub mod api;
pub mod errors;
pub mod metrics;
pub mod partition;

use pgmq_crate::errors::PgmqError;
use pgmq_crate::query::{
    archive, check_input, delete, init_queue, pop, read, PGMQ_SCHEMA, TABLE_PREFIX,
};

<<<<<<< HEAD
use errors::PgmqExtError;
=======
use std::time::Duration;

#[derive(Error, Debug)]
pub enum PgmqExtError {
    #[error("")]
    SqlError(#[from] pgrx::spi::Error),

    #[error("")]
    QueueError(#[from] PgmqError),

    #[error("{0} invalid types")]
    TypeErrorError(String),

    #[error("missing dependency: {0}")]
    MissingDependency(String),
}
>>>>>>> 3bde389a

#[pg_extern]
fn pgmq_create_non_partitioned(queue_name: &str) -> Result<(), PgmqExtError> {
    let setup = init_queue(queue_name)?;
    let ran: Result<_, spi::Error> = Spi::connect(|mut c| {
        for q in setup {
            let _ = c.update(&q, None, None)?;
        }
        Ok(())
    });
    Ok(ran?)
}

#[pg_extern]
fn pgmq_create_partitioned(
    queue_name: &str,
    partition_interval: default!(String, "'10000'"),
    retention_interval: default!(String, "'100000'"),
) -> Result<(), PgmqExtError> {
    // validate pg_partman is installed
    match Spi::get_one::<bool>(&partition::partman_installed())?
        .expect("could not query extensions table")
    {
        true => (),
        false => {
            warning!("pg_partman not installed. Install https://github.com/pgpartman/pg_partman and then run `CREATE EXTENSION pg_partman;`");
            return Err(PgmqExtError::MissingDependency("pg_partman".to_owned()));
        }
    };
    validate_same_type(&partition_interval, &retention_interval)?;
    let setup =
        partition::init_partitioned_queue(queue_name, &partition_interval, &retention_interval)?;
    let ran: Result<_, spi::Error> = Spi::connect(|mut c| {
        for q in setup {
            let _ = c.update(&q, None, None)?;
        }
        Ok(())
    });
    Ok(ran?)
}

#[pg_extern]
fn pgmq_create(queue_name: &str) -> Result<(), PgmqExtError> {
    pgmq_create_non_partitioned(queue_name)
}

fn validate_same_type(a: &str, b: &str) -> Result<(), PgmqExtError> {
    // either both can be ints, or not not ints
    match (a.parse::<i32>(), b.parse::<i32>()) {
        (Ok(_), Ok(_)) => Ok(()),
        (Err(_), Err(_)) => Ok(()),
        _ => Err(PgmqExtError::TypeErrorError("".to_owned())),
    }
}

#[pg_extern]
fn pgmq_send(queue_name: &str, message: pgrx::JsonB) -> Result<Option<i64>, PgmqExtError> {
    let query = enqueue_str(queue_name)?;
    Ok(Spi::get_one_with_args(
        &query,
        vec![(PgBuiltInOids::JSONBOID.oid(), message.into_datum())],
    )?)
}

fn enqueue_str(name: &str) -> Result<String, PgmqError> {
    check_input(name)?;
    Ok(format!(
        "
        INSERT INTO {PGMQ_SCHEMA}.{TABLE_PREFIX}_{name} (vt, message)
        VALUES (now(), $1)
        RETURNING msg_id;
        "
    ))
}

#[pg_extern]
fn pgmq_read(
    queue_name: &str,
    vt: i32,
    limit: i32,
) -> Result<
    TableIterator<
        'static,
        (
            name!(msg_id, i64),
            name!(read_ct, i32),
            name!(enqueued_at, TimestampWithTimeZone),
            name!(vt, TimestampWithTimeZone),
            name!(message, pgrx::JsonB),
        ),
    >,
    spi::Error,
> {
    let results = readit(queue_name, vt, limit)?;
    Ok(TableIterator::new(results))
}

#[pg_extern]
fn pgmq_read_with_poll(
    queue_name: &str,
    vt: i32,
    limit: i32,
    poll_timeout_s: default!(i32, 5),
    poll_interval_ms: default!(i32, 250),
) -> Result<
    TableIterator<
        'static,
        (
            name!(msg_id, i64),
            name!(read_ct, i32),
            name!(enqueued_at, TimestampWithTimeZone),
            name!(vt, TimestampWithTimeZone),
            name!(message, pgrx::JsonB),
        ),
    >,
    spi::Error,
> {
    let start_time = std::time::Instant::now();
    let poll_timeout_ms = (poll_timeout_s * 1000) as u128;
    loop {
        let results = readit(queue_name, vt, limit)?;
        if results.is_empty() && start_time.elapsed().as_millis() < poll_timeout_ms {
            std::thread::sleep(Duration::from_millis(poll_interval_ms.try_into().unwrap()));
            continue;
        } else {
            break Ok(TableIterator::new(results));
        }
    }
}

fn readit(
    queue_name: &str,
    vt: i32,
    limit: i32,
) -> Result<
    Vec<(
        i64,
        i32,
        TimestampWithTimeZone,
        TimestampWithTimeZone,
        pgrx::JsonB,
    )>,
    spi::Error,
> {
    let mut results: Vec<(
        i64,
        i32,
        TimestampWithTimeZone,
        TimestampWithTimeZone,
        pgrx::JsonB,
    )> = Vec::new();

    let _: Result<(), PgmqExtError> = Spi::connect(|mut client| {
        let query = read(queue_name, vt, limit)?;
        let tup_table: SpiTupleTable = client.update(&query, None, None)?;
        results.reserve_exact(tup_table.len());

        for row in tup_table {
            let msg_id = row["msg_id"].value::<i64>()?.expect("no msg_id");
            let read_ct = row["read_ct"].value::<i32>()?.expect("no read_ct");
            let vt = row["vt"].value::<TimestampWithTimeZone>()?.expect("no vt");
            let enqueued_at = row["enqueued_at"]
                .value::<TimestampWithTimeZone>()?
                .expect("no enqueue time");
            let message = row["message"].value::<pgrx::JsonB>()?.expect("no message");
            results.push((msg_id, read_ct, enqueued_at, vt, message));
        }
        Ok(())
    });
    Ok(results)
}

#[pg_extern]
fn pgmq_delete(queue_name: &str, msg_id: i64) -> Result<Option<bool>, PgmqExtError> {
    let mut num_deleted = 0;
    let query = delete(queue_name, msg_id)?;
    Spi::connect(|mut client| {
        let tup_table = client.update(&query, None, None);
        match tup_table {
            Ok(tup_table) => num_deleted = tup_table.len(),
            Err(e) => {
                error!("error deleting message: {}", e);
            }
        }
    });
    match num_deleted {
        1 => Ok(Some(true)),
        0 => {
            warning!("no message found with msg_id: {}", msg_id);
            Ok(Some(false))
        }
        _ => {
            error!("multiple messages found with msg_id: {}", msg_id);
        }
    }
}

/// archive a message forever instead of deleting it
#[pg_extern]
fn pgmq_archive(queue_name: &str, msg_id: i64) -> Result<Option<bool>, PgmqExtError> {
    let mut num_deleted = 0;
    let query = archive(queue_name, msg_id)?;
    Spi::connect(|mut client| {
        let tup_table = client.update(&query, None, None);
        match tup_table {
            Ok(tup_table) => num_deleted = tup_table.len(),
            Err(e) => {
                error!("error deleting message: {}", e);
            }
        }
    });
    match num_deleted {
        1 => Ok(Some(true)),
        0 => {
            warning!("no message found with msg_id: {}", msg_id);
            Ok(Some(false))
        }
        _ => {
            error!("multiple messages found with msg_id: {}", msg_id);
        }
    }
}

// reads and deletes at same time
#[pg_extern]
fn pgmq_pop(
    queue_name: &str,
) -> Result<
    TableIterator<
        'static,
        (
            name!(msg_id, i64),
            name!(read_ct, i32),
            name!(enqueued_at, TimestampWithTimeZone),
            name!(vt, TimestampWithTimeZone),
            name!(message, pgrx::JsonB),
        ),
    >,
    PgmqExtError,
> {
    let results = popit(queue_name)?;
    Ok(TableIterator::new(results))
}

fn popit(
    queue_name: &str,
) -> Result<
    Vec<(
        i64,
        i32,
        TimestampWithTimeZone,
        TimestampWithTimeZone,
        pgrx::JsonB,
    )>,
    PgmqExtError,
> {
    let mut results: Vec<(
        i64,
        i32,
        TimestampWithTimeZone,
        TimestampWithTimeZone,
        pgrx::JsonB,
    )> = Vec::new();
    let _: Result<(), PgmqExtError> = Spi::connect(|mut client| {
        let query = pop(queue_name)?;
        let tup_table: SpiTupleTable = client.update(&query, None, None)?;
        for row in tup_table {
            let msg_id = row["msg_id"].value::<i64>()?.expect("no msg_id");
            let read_ct = row["read_ct"].value::<i32>()?.expect("no read_ct");
            let vt = row["vt"].value::<TimestampWithTimeZone>()?.expect("no vt");
            let enqueued_at = row["enqueued_at"]
                .value::<TimestampWithTimeZone>()?
                .expect("no enqueue time");
            let message = row["message"].value::<pgrx::JsonB>()?.expect("no message");
            results.push((msg_id, read_ct, enqueued_at, vt, message));
        }
        Ok(())
    });
    Ok(results)
}

/// change the visibility time on an existing message
/// vt_offset is a time relative to now that the message will be visible
/// accepts positive or negative integers
#[pg_extern]
fn pgmq_set_vt(
    queue_name: &str,
    msg_id: i64,
    vt_offset: i32,
) -> Result<
    TableIterator<
        'static,
        (
            name!(msg_id, i64),
            name!(read_ct, i32),
            name!(enqueued_at, TimestampWithTimeZone),
            name!(vt, TimestampWithTimeZone),
            name!(message, pgrx::JsonB),
        ),
    >,
    PgmqExtError,
> {
    check_input(queue_name)?;
    let mut results: Vec<(
        i64,
        i32,
        TimestampWithTimeZone,
        TimestampWithTimeZone,
        pgrx::JsonB,
    )> = Vec::new();

    let query = format!(
        "
        UPDATE {TABLE_PREFIX}_{queue_name}
        SET vt = (now() + interval '{vt_offset} seconds')
        WHERE msg_id = $1
        RETURNING *;
        "
    );
    let args = vec![(PgBuiltInOids::INT8OID.oid(), msg_id.into_datum())];
    let res: Result<(), spi::Error> = Spi::connect(|mut client| {
        let tup_table: SpiTupleTable = client.update(&query, None, Some(args))?;
        for row in tup_table {
            let msg_id = row["msg_id"].value::<i64>()?.expect("no msg_id");
            let read_ct = row["read_ct"].value::<i32>()?.expect("no read_ct");
            let vt = row["vt"].value::<TimestampWithTimeZone>()?.expect("no vt");
            let enqueued_at = row["enqueued_at"]
                .value::<TimestampWithTimeZone>()?
                .expect("no enqueue time");
            let message = row["message"].value::<pgrx::JsonB>()?.expect("no message");
            results.push((msg_id, read_ct, enqueued_at, vt, message));
        }
        Ok(())
    });
    res?;
    Ok(TableIterator::new(results))
}

#[cfg(any(test, feature = "pg_test"))]
#[pg_schema]
mod tests {
    use crate::*;
    use pgmq_crate::query::TABLE_PREFIX;

    #[pg_test]
    fn test_creat_non_partitioned() {
        let qname = r#"test_queue"#;
        let _ = pgmq_create_non_partitioned(&qname).unwrap();
        let retval = Spi::get_one::<i64>(&format!("SELECT count(*) FROM {TABLE_PREFIX}_{qname}"))
            .expect("SQL select failed");
        assert_eq!(retval.unwrap(), 0);
        let _ = pgmq_send(&qname, pgrx::JsonB(serde_json::json!({"x":"y"}))).unwrap();
        let retval = Spi::get_one::<i64>(&format!("SELECT count(*) FROM {TABLE_PREFIX}_{qname}"))
            .expect("SQL select failed");
        assert_eq!(retval.unwrap(), 1);
    }

    // assert an invisible message is not readable
    #[pg_test]
    fn test_default() {
        let qname = r#"test_default"#;
        let _ = pgmq_create_non_partitioned(&qname);
        let init_count =
            Spi::get_one::<i64>(&format!("SELECT count(*) FROM {TABLE_PREFIX}_{qname}"))
                .expect("SQL select failed");
        // should not be any messages initially
        assert_eq!(init_count.unwrap(), 0);

        // put a message on the queue
        let _ = pgmq_send(&qname, pgrx::JsonB(serde_json::json!({"x":"y"})));

        // read the message with the pg_extern, sets message invisible
        let _ = pgmq_read(&qname, 10_i32, 1_i32);
        // but still one record on the table
        let init_count =
            Spi::get_one::<i64>(&format!("SELECT count(*) FROM {TABLE_PREFIX}_{qname}"))
                .expect("SQL select failed");
        assert_eq!(init_count.unwrap(), 1);

        // pop the message, must not panic
        let popped = pgmq_pop(&qname);
        assert!(popped.is_ok());
    }

    // validate all internal functions
    // e.g. readit, popit, listit
    #[pg_test]
    fn test_internal() {
        let qname = r#"test_internal"#;
        let _ = pgmq_create_non_partitioned(&qname).unwrap();

        let queues = api::listit().unwrap();
        assert_eq!(queues.len(), 1);

        // put two message on the queue
        let msg_id1 = pgmq_send(&qname, pgrx::JsonB(serde_json::json!({"x":1})))
            .unwrap()
            .unwrap();
        let msg_id2 = pgmq_send(&qname, pgrx::JsonB(serde_json::json!({"x":2})))
            .unwrap()
            .unwrap();
        assert_eq!(msg_id1, 1);
        assert_eq!(msg_id2, 2);

        // read first message
        let msg1 = readit(&qname, 1_i32, 1_i32).unwrap();
        // pop the second message
        let msg2 = popit(&qname).unwrap();
        assert_eq!(msg1.len(), 1);
        assert_eq!(msg2.len(), 1);
        assert_eq!(msg1[0].0, msg_id1);
        assert_eq!(msg2[0].0, msg_id2);

        // read again, should be no messages
        let nothing = readit(&qname, 2_i32, 1_i32).unwrap();
        assert_eq!(nothing.len(), 0);

        // but still one record on the table
        let init_count =
            Spi::get_one::<i64>(&format!("SELECT count(*) FROM {TABLE_PREFIX}_{qname}"))
                .expect("SQL select failed");
        assert_eq!(init_count.unwrap(), 1);

        //  delete the messages
        let delete1 = pgmq_delete(&qname, msg_id1).unwrap().unwrap();
        assert!(delete1);

        //  delete when message is gone returns False
        let delete1 = pgmq_delete(&qname, msg_id1).unwrap().unwrap();
        assert!(!delete1);

        // no records after delete
        let init_count =
            Spi::get_one::<i64>(&format!("SELECT count(*) FROM {TABLE_PREFIX}_{qname}"))
                .expect("SQL select failed");
        assert_eq!(init_count.unwrap(), 0);
    }

    /// lifecycle test for partitioned queues
    #[pg_test]
    fn test_partitioned() {
        let qname = r#"test_internal"#;

        let partition_interval = "2".to_owned();
        let retention_interval = "2".to_owned();

        let _ =
            Spi::run("DROP EXTENSION IF EXISTS pg_partman").expect("Failed dropping pg_partman");

        let failed = pgmq_create_partitioned(
            &qname,
            partition_interval.clone(),
            retention_interval.clone(),
        );
        assert!(failed.is_err());

        let _ = Spi::run("CREATE EXTENSION IF NOT EXISTS pg_partman")
            .expect("Failed creating pg_partman");
        let _ = pgmq_create_partitioned(&qname, partition_interval, retention_interval).unwrap();

        let queues = api::listit().unwrap();
        assert_eq!(queues.len(), 1);

        // put two message on the queue
        let msg_id1 = pgmq_send(&qname, pgrx::JsonB(serde_json::json!({"x":1})))
            .unwrap()
            .unwrap();
        let msg_id2 = pgmq_send(&qname, pgrx::JsonB(serde_json::json!({"x":2})))
            .unwrap()
            .unwrap();
        assert_eq!(msg_id1, 1);
        assert_eq!(msg_id2, 2);

        // read first message
        let msg1 = readit(&qname, 1_i32, 1_i32).unwrap();
        // pop the second message
        let msg2 = popit(&qname).unwrap();
        assert_eq!(msg1.len(), 1);
        assert_eq!(msg2.len(), 1);
        assert_eq!(msg1[0].0, msg_id1);
        assert_eq!(msg2[0].0, msg_id2);

        // read again, should be no messages
        let nothing = readit(&qname, 2_i32, 1_i32).unwrap();
        assert_eq!(nothing.len(), 0);

        // but still one record on the table
        let init_count =
            Spi::get_one::<i64>(&format!("SELECT count(*) FROM {TABLE_PREFIX}_{qname}"))
                .expect("SQL select failed");
        assert_eq!(init_count.unwrap(), 1);

        //  delete the messages
        let delete1 = pgmq_delete(&qname, msg_id1).unwrap().unwrap();
        assert!(delete1);

        //  delete when message is gone returns False
        let delete1 = pgmq_delete(&qname, msg_id1).unwrap().unwrap();
        assert!(!delete1);

        // no records after delete
        let init_count =
            Spi::get_one::<i64>(&format!("SELECT count(*) FROM {TABLE_PREFIX}_{qname}"))
                .expect("SQL select failed");
        assert_eq!(init_count.unwrap(), 0);
    }

    #[pg_test]
    fn test_archive() {
        let qname = r#"test_archive"#;
        let _ = Spi::run("CREATE EXTENSION IF NOT EXISTS pg_partman").expect("SQL select failed");
        let _ = pgmq_create_non_partitioned(&qname).unwrap();
        // no messages in the queue
        let retval = Spi::get_one::<i64>(&format!("SELECT count(*) FROM {TABLE_PREFIX}_{qname}"))
            .expect("SQL select failed");
        assert_eq!(retval.unwrap(), 0);
        // no messages in queue archive
        let retval = Spi::get_one::<i64>(&format!(
            "SELECT count(*) FROM {TABLE_PREFIX}_{qname}_archive"
        ))
        .expect("SQL select failed");
        assert_eq!(retval.unwrap(), 0);
        // put a message on the queue
        let msg_id = pgmq_send(&qname, pgrx::JsonB(serde_json::json!({"x":"y"}))).unwrap();
        let retval = Spi::get_one::<i64>(&format!("SELECT count(*) FROM {TABLE_PREFIX}_{qname}"))
            .expect("SQL select failed");
        assert_eq!(retval.unwrap(), 1);

        // archive the message
        let archived = pgmq_archive(&qname, msg_id.unwrap()).unwrap().unwrap();
        assert!(archived);
        // should be no messages left on the queue table
        let retval = Spi::get_one::<i64>(&format!("SELECT count(*) FROM {TABLE_PREFIX}_{qname}"))
            .expect("SQL select failed");
        assert_eq!(retval.unwrap(), 0);
        // but one on the archive table
        let retval = Spi::get_one::<i64>(&format!(
            "SELECT count(*) FROM {TABLE_PREFIX}_{qname}_archive"
        ))
        .expect("SQL select failed");
        assert_eq!(retval.unwrap(), 1);
    }

    #[pg_test]
    fn test_validate_same_type() {
        let invalid = validate_same_type("10", "daily");
        assert!(invalid.is_err());
        let invalid = validate_same_type("daily", "10");
        assert!(invalid.is_err());

        let valid = validate_same_type("10", "10");
        assert!(valid.is_ok());
        let valid = validate_same_type("daily", "weekly");
        assert!(valid.is_ok());
    }
}

#[cfg(test)]
pub mod pg_test {
    // pg_test module with both the setup and postgresql_conf_options functions are required

    use std::vec;

    pub fn setup(_options: Vec<&str>) {}

    pub fn postgresql_conf_options() -> Vec<&'static str> {
        // return any postgresql.conf settings that are required for your tests
        // uncomment this when there are tests for the partman background worker
        // vec!["shared_preload_libraries = 'pg_partman_bgw'"]
        vec![]
    }
}<|MERGE_RESOLUTION|>--- conflicted
+++ resolved
@@ -15,26 +15,9 @@
     archive, check_input, delete, init_queue, pop, read, PGMQ_SCHEMA, TABLE_PREFIX,
 };
 
-<<<<<<< HEAD
 use errors::PgmqExtError;
-=======
+
 use std::time::Duration;
-
-#[derive(Error, Debug)]
-pub enum PgmqExtError {
-    #[error("")]
-    SqlError(#[from] pgrx::spi::Error),
-
-    #[error("")]
-    QueueError(#[from] PgmqError),
-
-    #[error("{0} invalid types")]
-    TypeErrorError(String),
-
-    #[error("missing dependency: {0}")]
-    MissingDependency(String),
-}
->>>>>>> 3bde389a
 
 #[pg_extern]
 fn pgmq_create_non_partitioned(queue_name: &str) -> Result<(), PgmqExtError> {
