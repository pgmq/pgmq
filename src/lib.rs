--- conflicted
+++ resolved
@@ -14,8 +14,8 @@
     archive, check_input, delete, init_queue, pop, read, PGMQ_SCHEMA, TABLE_PREFIX,
 };
 use thiserror::Error;
-
-<<<<<<< HEAD
+use std::time::Duration;
+
 extension_sql!(
     "
 CREATE TABLE public.pgmq_meta (
@@ -36,9 +36,6 @@
 ",
     name = "bootstrap"
 );
-=======
-use std::time::Duration;
->>>>>>> 4ef04f2e
 
 #[derive(Error, Debug)]
 pub enum PgmqExtError {
