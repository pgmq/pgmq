use log::info;
use pgmq_core::{
    errors::PgmqError,
    types::{Message, TABLE_PREFIX},
    util::{check_input, connect},
};
use serde::{Deserialize, Serialize};
use sqlx::types::chrono::Utc;
use sqlx::{Executor, Pool, Postgres};

const DEFAULT_POLL_TIMEOUT_S: i32 = 5;
const DEFAULT_POLL_INTERVAL_MS: i32 = 250;
const DEFAULT_SEND_DELAY_S: i64 = 0;

/// Main controller for interacting with a managed by the PGMQ Postgres extension.
#[derive(Clone, Debug)]
pub struct PGMQueueExt {
    pub url: String,
    pub connection: Pool<Postgres>,
}

pub struct PGMQueueMeta {
    pub queue_name: String,
    pub created_at: chrono::DateTime<Utc>,
}
impl PGMQueueExt {
    /// Initialize a connection to PGMQ/Postgres
    pub async fn new(url: String, max_connections: u32) -> Result<PGMQueueExt, PgmqError> {
        Ok(PGMQueueExt {
            connection: connect(&url, max_connections).await?,
            url,
        })
    }

    /// BYOP  - bring your own pool
    /// initialize a PGMQ connection with your own SQLx Postgres connection pool
    pub async fn new_with_pool(pool: Pool<Postgres>) -> Result<PGMQueueExt, PgmqError> {
        Ok(PGMQueueExt {
            url: "".to_owned(),
            connection: pool,
        })
    }

    pub async fn init(&self) -> Result<bool, PgmqError> {
        sqlx::query!("CREATE EXTENSION IF NOT EXISTS pgmq CASCADE;")
            .execute(&self.connection)
            .await
            .map(|_| true)
            .map_err(PgmqError::from)
    }

    /// Errors when there is any database error and Ok(false) when the queue already exists.
    pub async fn create(&self, queue_name: &str) -> Result<bool, PgmqError> {
        check_input(queue_name)?;
        sqlx::query!("SELECT * from pgmq_create($1::text);", queue_name)
            .execute(&self.connection)
            .await?;
        Ok(true)
    }

    /// Create a new partitioned queue.
    /// Errors when there is any database error and Ok(false) when the queue already exists.
    pub async fn create_partitioned(&self, queue_name: &str) -> Result<bool, PgmqError> {
        check_input(queue_name)?;
        let queue_table = format!("public.{TABLE_PREFIX}_{queue_name}");
        // we need to check whether the queue exists first
        // pg_partman create operations are currently unable to be idempotent
        let exists_stmt = format!(
            "SELECT EXISTS(SELECT * from part_config where parent_table = '{queue_table}');",
            queue_table = queue_table
        );
        let exists = sqlx::query_scalar(&exists_stmt)
            .fetch_one(&self.connection)
            .await?;
        if exists {
            info!("queue: {} already exists", queue_name);
            Ok(false)
        } else {
            sqlx::query!(
                "SELECT * from pgmq_create_partitioned($1::text);",
                queue_name
            )
            .execute(&self.connection)
            .await?;
            Ok(true)
        }
    }

    /// Drop an existing queue table.
    pub async fn drop_queue(&self, queue_name: &str) -> Result<(), PgmqError> {
        check_input(queue_name)?;
        self.connection
            .execute(sqlx::query!(
                "SELECT * from pgmq_drop_queue($1::text);",
                queue_name
            ))
            .await?;

        Ok(())
    }

    /// List all queues in the Postgres instance.
    pub async fn list_queues(&self) -> Result<Option<Vec<PGMQueueMeta>>, PgmqError> {
        let queues = sqlx::query!("SELECT * from pgmq_list_queues();")
            .fetch_all(&self.connection)
            .await?;
        if queues.is_empty() {
            Ok(None)
        } else {
            let queues = queues
                .into_iter()
                .map(|q| PGMQueueMeta {
                    queue_name: q.queue_name.expect("queue_name missing"),
                    created_at: q.created_at.expect("created_at missing"),
                })
                .collect();
            Ok(Some(queues))
        }
    }

    // Set the visibility time on an existing message.
    pub async fn set_vt<T: for<'de> Deserialize<'de>>(
        &self,
        queue_name: &str,
        msg_id: i64,
        vt: i32,
    ) -> Result<Message<T>, PgmqError> {
        check_input(queue_name)?;
        let updated = sqlx::query!(
            "SELECT * from pgmq_set_vt($1::text, $2::bigint, $3::integer);",
            queue_name,
            msg_id,
            vt
        )
        .fetch_one(&self.connection)
        .await?;
        let raw_msg = updated.message.expect("no message");
        let parsed_msg = serde_json::from_value::<T>(raw_msg)?;

        Ok(Message {
            msg_id: updated.msg_id.expect("msg_id missing"),
            vt: updated.vt.expect("vt missing"),
            read_ct: updated.read_ct.expect("read_ct missing"),
            enqueued_at: updated.enqueued_at.expect("enqueued_at missing"),
            message: parsed_msg,
        })
    }

    pub async fn send<T: Serialize>(
        &self,
        queue_name: &str,
        message: &T,
    ) -> Result<i64, PgmqError> {
        check_input(queue_name)?;
        let msg = serde_json::json!(&message);
        let sent = sqlx::query!(
            "SELECT pgmq_send as msg_id from pgmq_send($1::text, $2::jsonb);",
            queue_name,
            msg
        )
        .fetch_one(&self.connection)
        .await?;
        Ok(sent.msg_id.expect("no message id"))
    }

<<<<<<< HEAD
    /// Send a batch of messages
    /// Returns a vector of all message ids sent in the batch
    ///
    pub async fn send_batch<T: Serialize>(
        &self,
        queue_name: &str,
        messages: &[T],
        delay: Option<std::time::Duration>,
    ) -> Result<Vec<i64>, PgmqError> {
        check_input(queue_name)?;
        let delay_s = delay.map_or(DEFAULT_SEND_DELAY_S, |t| t.as_secs() as i64);
        let json_messages = messages
            .iter()
            .map(|msg| serde_json::to_value(msg).unwrap())
            .collect::<Vec<serde_json::Value>>();

        let sent = sqlx::query!(
            "SELECT pgmq_send_batch as msg_id
            FROM pgmq_send_batch(
                queue_name => $1::text,
                messages => $2::jsonb[],
                delay => $3::bigint
            );",
            queue_name,
            &json_messages,
            delay_s
        )
        .fetch_all(&self.connection)
        .await?;

        Ok(sent
            .iter()
            .map(|row| row.msg_id.expect("no message id"))
            .collect())
=======
    pub async fn send_delay<T: Serialize>(
        &self,
        queue_name: &str,
        message: &T,
        delay: u32,
    ) -> Result<i64, PgmqError> {
        check_input(queue_name)?;
        let msg = serde_json::json!(&message);
        let sent = sqlx::query!(
            "SELECT pgmq_send as msg_id from pgmq_send($1::text, $2::jsonb, $3::int);",
            queue_name,
            msg,
            delay as i32
        )
        .fetch_one(&self.connection)
        .await?;
        Ok(sent.msg_id.expect("no message id"))
>>>>>>> 9ab6abbf
    }

    pub async fn read<T: for<'de> Deserialize<'de>>(
        &self,
        queue_name: &str,
        vt: i32,
    ) -> Result<Option<Message<T>>, PgmqError> {
        check_input(queue_name)?;
        let row = sqlx::query!(
            "SELECT * from pgmq_read($1::text, $2, $3)",
            queue_name,
            vt,
            1
        )
        .fetch_optional(&self.connection)
        .await?;
        match row {
            Some(row) => {
                // happy path - successfully read a message
                let raw_msg = row.message.expect("no message");
                let parsed_msg = serde_json::from_value::<T>(raw_msg)?;
                Ok(Some(Message {
                    msg_id: row.msg_id.expect("msg_id missing from queue table"),
                    vt: row.vt.expect("vt missing from queue table"),
                    read_ct: row.read_ct.expect("read_ct missing from queue table"),
                    enqueued_at: row
                        .enqueued_at
                        .expect("enqueued_at missing from queue table"),
                    message: parsed_msg,
                }))
            }
            None => {
                // no message found
                Ok(None)
            }
        }
    }

    pub async fn read_batch_with_poll<T: for<'de> Deserialize<'de>>(
        &self,
        queue_name: &str,
        vt: i32,
        max_batch_size: i32,
        poll_timeout: Option<std::time::Duration>,
        poll_interval: Option<std::time::Duration>,
    ) -> Result<Option<Vec<Message<T>>>, PgmqError> {
        check_input(queue_name)?;
        let poll_timeout_s = poll_timeout.map_or(DEFAULT_POLL_TIMEOUT_S, |t| t.as_secs() as i32);
        let poll_interval_ms =
            poll_interval.map_or(DEFAULT_POLL_INTERVAL_MS, |i| i.as_millis() as i32);
        let result = sqlx::query!(
            "SELECT * from pgmq_read_with_poll($1::text, $2, $3, $4, $5)",
            queue_name,
            vt,
            max_batch_size,
            poll_timeout_s,
            poll_interval_ms
        )
        .fetch_all(&self.connection)
        .await;

        match result {
            Err(sqlx::error::Error::RowNotFound) => Ok(None),
            Err(e) => Err(e)?,
            Ok(rows) => {
                // happy path - successfully read messages
                let mut messages: Vec<Message<T>> = Vec::new();
                for row in rows.iter() {
                    let raw_msg = row.message.clone().expect("no message");
                    let parsed_msg = serde_json::from_value::<T>(raw_msg);
                    if let Err(e) = parsed_msg {
                        return Err(PgmqError::JsonParsingError(e));
                    } else if let Ok(parsed_msg) = parsed_msg {
                        messages.push(Message {
                            msg_id: row.msg_id.expect("msg_id missing from queue table"),
                            vt: row.vt.expect("vt missing from queue table"),
                            read_ct: row.read_ct.expect("read_ct missing from queue table"),
                            enqueued_at: row
                                .enqueued_at
                                .expect("enqueued_at missing from queue table"),
                            message: parsed_msg,
                        })
                    }
                }
                Ok(Some(messages))
            }
        }
    }

    /// Move a message to the archive table.
    pub async fn archive(&self, queue_name: &str, msg_id: i64) -> Result<bool, PgmqError> {
        check_input(queue_name)?;
        let arch = sqlx::query!(
            "SELECT * from pgmq_archive($1::text, $2::bigint)",
            queue_name,
            msg_id
        )
        .fetch_one(&self.connection)
        .await?;
        Ok(arch.pgmq_archive.expect("no archive result"))
    }

    /// Move a message to the archive table.
    pub async fn archive_batch(
        &self,
        queue_name: &str,
        msg_ids: &[i64],
    ) -> Result<bool, PgmqError> {
        check_input(queue_name)?;
        let arch = sqlx::query!(
            "SELECT * from pgmq_archive($1::text, $2::bigint[])",
            queue_name,
            msg_ids
        )
        .fetch_one(&self.connection)
        .await?;
        Ok(arch.pgmq_archive.expect("no archive result"))
    }

    // Read and message and immediately delete it.
    pub async fn pop<T: for<'de> Deserialize<'de>>(
        &self,
        queue_name: &str,
    ) -> Result<Option<Message<T>>, PgmqError> {
        check_input(queue_name)?;
        let row = sqlx::query!("SELECT * from pgmq_pop($1::text)", queue_name,)
            .fetch_optional(&self.connection)
            .await?;
        match row {
            Some(row) => {
                // happy path - successfully read a message
                let raw_msg = row.message.expect("no message");
                let parsed_msg = serde_json::from_value::<T>(raw_msg)?;
                Ok(Some(Message {
                    msg_id: row.msg_id.expect("msg_id missing from queue table"),
                    vt: row.vt.expect("vt missing from queue table"),
                    read_ct: row.read_ct.expect("read_ct missing from queue table"),
                    enqueued_at: row
                        .enqueued_at
                        .expect("enqueued_at missing from queue table"),
                    message: parsed_msg,
                }))
            }
            None => {
                // no message found
                Ok(None)
            }
        }
    }

    // Delete a message by message id.
    pub async fn delete(&self, queue_name: &str, msg_id: i64) -> Result<bool, PgmqError> {
        let row = sqlx::query!(
            "SELECT * from pgmq_delete($1::text, $2::bigint)",
            queue_name,
            msg_id
        )
        .fetch_one(&self.connection)
        .await?;
        Ok(row.pgmq_delete.expect("no delete result"))
    }

    // Delete with a slice of message ids
    pub async fn delete_batch(&self, queue_name: &str, msg_id: &[i64]) -> Result<bool, PgmqError> {
        let row = sqlx::query!(
            "SELECT * from pgmq_delete($1::text, $2::bigint[])",
            queue_name,
            msg_id
        )
        .fetch_one(&self.connection)
        .await?;
        Ok(row.pgmq_delete.expect("no delete result"))
    }
}<|MERGE_RESOLUTION|>--- conflicted
+++ resolved
@@ -163,7 +163,6 @@
         Ok(sent.msg_id.expect("no message id"))
     }
 
-<<<<<<< HEAD
     /// Send a batch of messages
     /// Returns a vector of all message ids sent in the batch
     ///
@@ -198,7 +197,8 @@
             .iter()
             .map(|row| row.msg_id.expect("no message id"))
             .collect())
-=======
+    }
+
     pub async fn send_delay<T: Serialize>(
         &self,
         queue_name: &str,
@@ -216,7 +216,6 @@
         .fetch_one(&self.connection)
         .await?;
         Ok(sent.msg_id.expect("no message id"))
->>>>>>> 9ab6abbf
     }
 
     pub async fn read<T: for<'de> Deserialize<'de>>(
