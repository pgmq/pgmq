--- conflicted
+++ resolved
@@ -174,11 +174,7 @@
     let vt = 1;
     let queue = init_queue_ext(&test_queue).await;
     let msg = MyMessage::default();
-<<<<<<< HEAD
-    let _ = queue.send_delay(&test_queue, &msg, 5).await.unwrap();
-=======
     queue.send_delay(&test_queue, &msg, 5).await.unwrap();
->>>>>>> 3c0730c0
 
     // No messages are found due to visibility timeout
     let no_messages = queue.read::<MyMessage>(&test_queue, vt).await.unwrap();
