--- conflicted
+++ resolved
@@ -43,23 +43,12 @@
         self.logger = logging.getLogger(__name__)
 
         if self.verbose:
-<<<<<<< HEAD
-            log_filename = self.log_filename or datetime.now().strftime(
-                "pgmq_debug_%Y%m%d_%H%M%S.log"
-            )
-            logging.basicConfig(
-                filename=os.path.join(os.getcwd(), log_filename),
-                level=logging.DEBUG,
-                format="%(asctime)s - %(name)s - %(levelname)s - %(message)s",
-            )
-=======
             log_filename = self.log_filename or datetime.now().strftime("pgmq_debug_%Y%m%d_%H%M%S.log")
             file_handler = logging.FileHandler(filename=os.path.join(os.getcwd(), log_filename))
             formatter = logging.Formatter("%(asctime)s - %(name)s - %(levelname)s - %(message)s")
             file_handler.setFormatter(formatter)
             self.logger.addHandler(file_handler)
             self.logger.setLevel(logging.DEBUG)
->>>>>>> 2471e176
         else:
             self.logger.setLevel(logging.WARNING)
 
@@ -141,7 +130,6 @@
     ) -> int:
         """Send a message to a queue."""
         self.logger.debug(f"send called with conn: {conn}")
-<<<<<<< HEAD
         result = None
         if delay:
             query = "select * from pgmq.send(%s::text, %s::jsonb, %s::integer);"
@@ -158,10 +146,6 @@
             result = self._execute_query_with_result(
                 query, [queue, Jsonb(message)], conn=conn
             )
-=======
-        query = "select * from pgmq.send(%s::text, %s::jsonb, %s::integer);"
-        result = self._execute_query_with_result(query, [queue, Jsonb(message), delay], conn=conn)
->>>>>>> 2471e176
         return result[0][0]
 
     @transaction
@@ -175,7 +159,6 @@
     ) -> List[int]:
         """Send a batch of messages to a queue."""
         self.logger.debug(f"send_batch called with conn: {conn}")
-<<<<<<< HEAD
         result = None
         if delay:
             query = "select * from pgmq.send_batch(%s, %s, %s);"
@@ -189,11 +172,6 @@
             query = "select * from pgmq.send_batch(%s, %s);"
             params = [queue, [Jsonb(message) for message in messages]]
             result = self._execute_query_with_result(query, params, conn=conn)
-=======
-        query = "select * from pgmq.send_batch(%s::text, %s::jsonb[], %s::integer);"
-        params = [queue, [Jsonb(message) for message in messages], delay]
-        result = self._execute_query_with_result(query, params, conn=conn)
->>>>>>> 2471e176
         return [message[0] for message in result]
 
     @transaction
@@ -202,20 +180,9 @@
     ) -> Optional[Message]:
         """Read a message from a queue."""
         self.logger.debug(f"read called with conn: {conn}")
-<<<<<<< HEAD
-        query = "select * from pgmq.read(%s, %s, %s);"
-        rows = self._execute_query_with_result(
-            query, [queue, vt or self.vt, 1], conn=conn
-        )
-        messages = [
-            Message(msg_id=x[0], read_ct=x[1], enqueued_at=x[2], vt=x[3], message=x[4])
-            for x in rows
-        ]
-=======
         query = "select * from pgmq.read(%s::text, %s::integer, %s::integer);"
         rows = self._execute_query_with_result(query, [queue, vt or self.vt, 1], conn=conn)
         messages = [Message(msg_id=x[0], read_ct=x[1], enqueued_at=x[2], vt=x[3], message=x[4]) for x in rows]
->>>>>>> 2471e176
         return messages[0] if messages else None
 
     @transaction
@@ -224,20 +191,9 @@
     ) -> Optional[List[Message]]:
         """Read a batch of messages from a queue."""
         self.logger.debug(f"read_batch called with conn: {conn}")
-<<<<<<< HEAD
-        query = "select * from pgmq.read(%s, %s, %s);"
-        rows = self._execute_query_with_result(
-            query, [queue, vt or self.vt, batch_size], conn=conn
-        )
-        return [
-            Message(msg_id=x[0], read_ct=x[1], enqueued_at=x[2], vt=x[3], message=x[4])
-            for x in rows
-        ]
-=======
         query = "select * from pgmq.read(%s::text, %s::integer, %s::integer);"
         rows = self._execute_query_with_result(query, [queue, vt or self.vt, batch_size], conn=conn)
         return [Message(msg_id=x[0], read_ct=x[1], enqueued_at=x[2], vt=x[3], message=x[4]) for x in rows]
->>>>>>> 2471e176
 
     @transaction
     def read_with_poll(
